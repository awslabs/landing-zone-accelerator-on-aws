--- conflicted
+++ resolved
@@ -638,15 +638,9 @@
                   "Ref": "AWS::Region",
                 },
                 " 
-<<<<<<< HEAD
  echo 'Signal the status from cfn-init'
  cfn-signal -e $LASTEXITCODE --stack Default --resource ActiveDirectoryConfigurationAcceleratorManagedActiveDirectoryInstanceCDCB7E02 --region ",
-                Object {
-=======
- # Signal the status from cfn-init
- cfn-signal -e $? --stack Default --resource ActiveDirectoryConfigurationAcceleratorManagedActiveDirectoryInstanceCDCB7E02 --region ",
                 {
->>>>>>> dcf2e406
                   "Ref": "AWS::Region",
                 },
                 "
